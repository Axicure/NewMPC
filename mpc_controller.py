import numpy as np
import random
from typing import Dict, List, Tuple, Set
import gc


class MPCController:
    def __init__(self, data_loader, prediction_models, params=None):
        """
        初始化MPC控制器
        :param data_loader: 数据加载器实例
        :param prediction_models: 预测模型实例
        :param params: MPC参数字典
        """
        self.data_loader = data_loader
        self.prediction_models = prediction_models

        # 设置MPC参数
        default_params = {
            'alpha': 0.4,  # 共居风险权重
            'beta': 0.3,  # 功耗权重
            'gamma': 0.1,  # 迁移成本权重
            'delta': 0.2,  # 资源争用权重
            'nu': 10.0,  # 迁移成本基础参数
            'mu': 0.01,  # 迁移成本内存系数
<<<<<<< HEAD
            'w_cpu': 0.4,  # CPU争用权重
            'w_mem': 0.6,  # 内存争用权重
            'single_server_load': 20.0,  # 单台服务器功耗参数
=======
            'w_cpu': 10,  # CPU争用权重
            'w_mem': 15,  # 内存争用权重
            'single_server_load': 10.0,  # 单台服务器功耗参数
>>>>>>> d13d9229
            'max_servers': 20,  # 最大服务器数量，修改为物理机实际数量
            'max_resource_competition': 5.0,  # 最大资源争用值，提高限制
            'risk_threshold': 0.5,  # 风险评级阈值，超过该值判定为攻击者
            'risk_window_threshold': 0.2,  # 风险共居时间矩阵阈值
            'attacker_clear_window': 25,  # 攻击者标记清除时间窗数量
<<<<<<< HEAD
            'server_cpu_capacity': 600,  # 服务器CPU容量（相对于虚拟机1%的倍数）
            'server_mem_capacity': 1600,  # 服务器内存容量（相对于虚拟机1%的倍数）
=======
            'server_cpu_capacity': 300,  # 服务器CPU容量（相对于虚拟机1%的倍数）
            'server_mem_capacity': 800,  # 服务器内存容量（相对于虚拟机1%的倍数）
>>>>>>> d13d9229
            'risk_ref_vm_count': 100,  # 风险归一化的基准VM数量
        }

        self.params = default_params
        if params:
            self.params.update(params)

        # 初始化虚拟机状态
        self.vm_is_attacker = {}  # 记录虚拟机是否为攻击者 {vm_id: is_attacker}
        self.vm_last_attack_window = {}  # 记录虚拟机最后一次被检测为攻击的时间窗口 {vm_id: window_id}

        for vm_id in self.data_loader.vm_instances.keys():
            self.vm_is_attacker[vm_id] = False
            self.vm_last_attack_window[vm_id] = -1  # -1 表示从未被检测为攻击者

        # 初始化风险共居时间矩阵 T
        self.T = np.zeros((self.data_loader.vm_count + 1, self.data_loader.vm_count + 1))

        # 存储最近一次计算的成本组成部分
        self.last_cost_components = {
            'cluster_risk': 0.0,
            'power_consumption': 0.0,
            'migration_cost': 0.0,
            'resource_contention': 0.0,
            'total_cost': 0.0
        }

        # 记录实际执行的迁移
        self.migrations_executed = []
        self.T_cache = {}

    def _clear_cache(self):
        """
        清空T矩阵缓存，在每个时间窗口开始时调用
        """
        self.T_cache = {}

    def _simulate_T_matrix(self, vm_pm_mapping: Dict[int, int], steps: int):
        """
        模拟T矩阵在未来steps后的状态，并使用缓存。
        :param vm_pm_mapping: 虚拟机到物理机的映射
        :param steps: 模拟的步数
        :return: 模拟后的T矩阵
        """
        # 创建一个可哈希的缓存键
        mapping_tuple = tuple(sorted(vm_pm_mapping.items()))
        cache_key = (mapping_tuple, steps)

        # 检查缓存
        if cache_key in self.T_cache:
            return self.T_cache[cache_key]

        # 如果缓存中没有，则计算
        T_sim = self.T.copy()
        if steps > 0:
            for _ in range(steps):
                pm_to_vms = {}
                for vm_id, pm_id in vm_pm_mapping.items():
                    pm_to_vms.setdefault(pm_id, []).append(vm_id)
                
                for vm_list in pm_to_vms.values():
                    for attacker_vm in vm_list:
                        if self.vm_is_attacker.get(attacker_vm, False):
                            for normal_vm in vm_list:
                                if attacker_vm != normal_vm and not self.vm_is_attacker.get(normal_vm, False):
                                    T_sim[attacker_vm, normal_vm] += 1
        
        # 存入缓存
        self.T_cache[cache_key] = T_sim
        return T_sim

    def update_attacker_status(self, current_window: int):
        """
        更新攻击者状态：
        - 检查所有检测到攻击行为的虚拟机，是否满足共居条件，满足则标记为攻击者。
        - 如果攻击者连续若干时间窗口未满足“攻击 + 共居”，则取消其攻击者标记。
        :param current_window: 当前时间窗口
        """
        window_data = self.data_loader.get_time_window_data(current_window)
        vms_with_attack = []

        # 第一步：找出所有在当前窗口检测到攻击行为的虚拟机
        for vm_id, data in window_data.items():
            if data['risk_level'] > self.params['risk_threshold']:
                vms_with_attack.append(vm_id)

        # 第二步：处理攻击行为虚拟机
        for vm_id in vms_with_attack:
            attacker_pm = self.data_loader.vm_pm_mapping.get(vm_id)
            if attacker_pm is None:
                continue

            cohabiting_vms = [other_vm for other_vm, pm_id in self.data_loader.vm_pm_mapping.items()
                              if pm_id == attacker_pm and other_vm != vm_id]
            has_normal_users = any(not self.vm_is_attacker.get(other_vm, False) for other_vm in cohabiting_vms)

            if has_normal_users and cohabiting_vms:
                # 满足攻击 + 共居条件
                if not self.vm_is_attacker.get(vm_id, False):
                    self.vm_is_attacker[vm_id] = True
                    print(f"虚拟机 {vm_id} 在时间窗口 {current_window} 被标记为攻击者")
                    print(f"  - 风险评级: {window_data[vm_id]['risk_level']}")
                    print(f"  - 所在物理机: {attacker_pm}")
                    print(
                        f"  - 共居的正常用户: {[vm for vm in cohabiting_vms if not self.vm_is_attacker.get(vm, False)]}")

                # 更新最近一次满足“攻击+共居”条件的时间窗口
                self.vm_last_attack_window[vm_id] = current_window
            else:
                if not self.vm_is_attacker.get(vm_id, False):
                    print(f"虚拟机 {vm_id} 在时间窗口 {current_window} 检测到攻击行为但不满足共居条件")
                    print(f"  - 风险评级: {window_data[vm_id]['risk_level']}")
                    print(f"  - 共居虚拟机数量: {len(cohabiting_vms)}")
                    print(
                        f"  - 共居正常用户数量: {len([vm for vm in cohabiting_vms if not self.vm_is_attacker.get(vm, False)])}")

        # 第三步：取消攻击者标记的逻辑更新
        for vm_id in list(self.vm_is_attacker.keys()):
            if self.vm_is_attacker.get(vm_id, False):
                last_attack_cohab_window = self.vm_last_attack_window.get(vm_id, -1)
                if last_attack_cohab_window == -1:
                    continue
                windows_since_valid = current_window - last_attack_cohab_window
                if windows_since_valid >= self.params['attacker_clear_window']:
                    self.vm_is_attacker[vm_id] = False
                    # print(f"虚拟机 {vm_id} 在时间窗口 {current_window} 取消攻击者标记")
                    # print(f"  - 已连续 {windows_since_valid} 个时间窗口未满足攻击+共居条件")

    def get_vm_status(self, vm_id: int, window_id: int = None) -> Dict:
        """
        获取虚拟机状态
        :param vm_id: 虚拟机ID
        :param window_id: 时间窗口ID，如果为None则返回最新状态
        :return: 虚拟机状态字典
        """
        # 获取虚拟机是否为攻击者
        is_attacker = self.vm_is_attacker.get(vm_id, False)

        # 获取虚拟机当前所在物理机
        current_pm = self.data_loader.vm_pm_mapping.get(vm_id)

        # 获取最后一次攻击检测时间窗口
        last_attack_window = self.vm_last_attack_window.get(vm_id, -1)

        # 如果指定了时间窗口，获取该时间窗口的资源使用情况
        resource_usage = None
        if window_id is not None and vm_id in self.data_loader.time_windows:
            if window_id in self.data_loader.time_windows[vm_id]:
                resource_usage = self.data_loader.time_windows[vm_id][window_id]

        return {
            'is_attacker': is_attacker,
            'current_pm': current_pm,
            'resource_usage': resource_usage,
            'last_attack_window': last_attack_window
        }

    def update_risk_cohabitation_time(self, vm_pm_mapping: Dict[int, int] = None):
        """
        更新风险共居时间矩阵
        :param vm_pm_mapping: 虚拟机到物理机的映射，如果为None则使用当前映射
        """
        if vm_pm_mapping is None:
            vm_pm_mapping = self.data_loader.vm_pm_mapping

        # 为每个服务器创建虚拟机列表
        pm_to_vms = {}
        for vm_id, pm_id in vm_pm_mapping.items():
            if pm_id not in pm_to_vms:
                pm_to_vms[pm_id] = []
            pm_to_vms[pm_id].append(vm_id)

        # 更新风险共居时间矩阵
        for pm_id, vm_list in pm_to_vms.items():
            for attacker_vm in vm_list:
                if self.vm_is_attacker.get(attacker_vm, False):
                    for normal_vm in vm_list:
                        if not self.vm_is_attacker.get(normal_vm, False) and attacker_vm != normal_vm:
                            # 增加风险共居时间
                            self.T[attacker_vm, normal_vm] += 1

    def reset_risk_time_for_migrated_vms(self, migrated_vms: List[int]):
        """
        重置迁移虚拟机的风险共居时间
        :param migrated_vms: 迁移的虚拟机ID列表
        """
        for vm_id in migrated_vms:
            # 重置该VM与所有其他VM的风险共居时间
            self.T[vm_id, :] = 0
            self.T[:, vm_id] = 0

    def calculate_server_risk(self, pm_id: int, vm_pm_mapping: Dict[int, int] = None, T_override=None) -> float:
        """
        计算服务器的风险度
        :param pm_id: 物理机ID
        :param vm_pm_mapping: 虚拟机到物理机的映射，如果为None则使用当前映射
        :return: 服务器风险度
        """
        if vm_pm_mapping is None:
            vm_pm_mapping = self.data_loader.vm_pm_mapping

        # 获取服务器上的所有虚拟机
        pm_vms = [vm_id for vm_id, pm in vm_pm_mapping.items() if pm == pm_id]

        # 计算服务器风险度
        risk = 0
        T_matrix = self.T if T_override is None else T_override
        for vm_a in pm_vms:
            for vm_b in pm_vms:
                if vm_a != vm_b:
                    risk += T_matrix[vm_a, vm_b]

        return risk

    def calculate_cluster_risk(self, vm_pm_mapping: Dict[int, int] = None, T_override=None) -> float:
        """
        计算集群的综合共居风险
        :param vm_pm_mapping: 虚拟机到物理机的映射，如果为None则使用当前映射
        :return: 集群综合共居风险
        """
        if vm_pm_mapping is None:
            vm_pm_mapping = self.data_loader.vm_pm_mapping

        # 获取活跃的物理机列表
        active_pms = self.data_loader.get_active_physical_machines(vm_pm_mapping)

        # 计算每台服务器的风险度
        server_risks = {}
        for pm_id in active_pms:
            server_risks[pm_id] = self.calculate_server_risk(pm_id, vm_pm_mapping, T_override)

        # 计算集群综合共居风险（平方和）
        cluster_risk = sum(risk for risk in server_risks.values())

        # 归一化：风险 * M_max / N^2，使得风险受服务器数量和容器数量的影响与其他cost相同
        M_max = self.params['max_servers']
        N = self.data_loader.vm_count
        if N > 0:
            cluster_risk = cluster_risk * M_max / (N * N)

        return cluster_risk

    def calculate_power_consumption(self, vm_pm_mapping: Dict[int, int] = None) -> float:
        """
        计算功耗
        :param vm_pm_mapping: 虚拟机到物理机的映射，如果为None则使用当前映射
        :return: 功耗值
        """
        if vm_pm_mapping is None:
            vm_pm_mapping = self.data_loader.vm_pm_mapping

        # 获取活跃的物理机数量
        active_pms = self.data_loader.get_active_physical_machines(vm_pm_mapping)

        # 计算功耗
        power_consumption = len(active_pms) * self.params['single_server_load']

        # 归一化：功耗 / M_max，使得功耗受服务器数量和容器数量的影响与其他cost相同
        M_max = self.params['max_servers']
        if M_max > 0:
            power_consumption = power_consumption / M_max

        return power_consumption

    def calculate_migration_cost(self, current_mapping: Dict[int, int], new_mapping: Dict[int, int],
                                 window_data: Dict[int, Dict]) -> float:
        """
        计算迁移成本
        :param current_mapping: 当前虚拟机到物理机的映射
        :param new_mapping: 新的虚拟机到物理机的映射
        :param window_data: 当前时间窗口的数据
        :return: 迁移成本
        """
        migration_cost = 0

        for vm_id, new_pm in new_mapping.items():
            if vm_id in current_mapping and current_mapping[vm_id] != new_pm:
                # 虚拟机需要迁移
                mem_usage = window_data.get(vm_id, {}).get('memory_usage', 0)
                vm_migration_cost = self.params['nu'] + self.params['mu'] * mem_usage
                migration_cost += vm_migration_cost

        # 归一化：迁移 / N，使得迁移受服务器数量和容器数量的影响与其他cost相同
        N = self.data_loader.vm_count
        if N > 0:
            migration_cost = migration_cost / N

        return migration_cost

    def get_migrated_vms(self, current_mapping: Dict[int, int], new_mapping: Dict[int, int]) -> List[int]:
        """
        获取需要迁移的虚拟机列表
        :param current_mapping: 当前虚拟机到物理机的映射
        :param new_mapping: 新的虚拟机到物理机的映射
        :return: 需要迁移的虚拟机ID列表
        """
        migrated_vms = []

        for vm_id, new_pm in new_mapping.items():
            if vm_id in current_mapping and current_mapping[vm_id] != new_pm:
                migrated_vms.append(vm_id)

        return migrated_vms

    def calculate_resource_contention(self, vm_pm_mapping: Dict[int, int], window_data: Dict[int, Dict]) -> float:
        """
        计算负载不平衡度
        将虚拟机的CPU和内存使用率转换为相对于服务器容量的值，然后计算负载不平衡度
        :param vm_pm_mapping: 虚拟机到物理机的映射
        :param window_data: 当前时间窗口的各VM cpu/mem 使用
        :return: 负载不平衡度值
        """
        active_pms = list(self.data_loader.get_active_physical_machines(vm_pm_mapping))
        num_active = len(active_pms)
        if num_active == 0:
            return 0.0
        if num_active == 1:
            return 0.0  # 只有一台服务器，不存在不平衡

        # 获取服务器容量参数
        server_cpu_capacity = float(self.params.get('server_cpu_capacity', 100.0))
        server_mem_capacity = float(self.params.get('server_mem_capacity', 100.0))

        # 聚合每台服务器的CPU与内存总使用（转换为相对于服务器容量的值）
        pm_cpu_sum = {pm: 0.0 for pm in active_pms}
        pm_mem_sum = {pm: 0.0 for pm in active_pms}

        for vm_id, pm_id in vm_pm_mapping.items():
            if pm_id not in pm_cpu_sum:
                # 如果该PM当前未被认为是活跃（极端情况），跳过
                continue
            vm_data = window_data.get(vm_id)
            if not vm_data:
                continue

            # 将虚拟机使用率转换为相对于服务器容量的值
            vm_cpu_usage = float(vm_data.get('cpu_usage', 0.0))
            vm_mem_usage = float(vm_data.get('memory_usage', 0.0))

            # 转换为相对于服务器容量的值
            cpu_relative = vm_cpu_usage / server_cpu_capacity
            mem_relative = vm_mem_usage / server_mem_capacity

            pm_cpu_sum[pm_id] += cpu_relative
            pm_mem_sum[pm_id] += mem_relative

        # 计算全局平均
        cpu_avg = sum(pm_cpu_sum.values()) / num_active
        mem_avg = sum(pm_mem_sum.values()) / num_active

        w_cpu = float(self.params.get('w_cpu', 1.0))
        w_mem = float(self.params.get('w_mem', 1.0))

        # 计算不平衡度
        imbalance_sum = 0.0
        for pm in active_pms:
            cpu_dev = pm_cpu_sum[pm] - cpu_avg
            mem_dev = pm_mem_sum[pm] - mem_avg
            imbalance_sum += w_cpu * (cpu_dev * cpu_dev) + w_mem * (mem_dev * mem_dev)

        load_imbalance = imbalance_sum / (num_active - 1)
        return load_imbalance

    def calculate_cost(self, vm_pm_mapping: Dict[int, int], current_mapping: Dict[int, int],
                       window_data: Dict[int, Dict], T_override=None, override_migration_cost: float = None) -> float:
        """
        计算总成本
        :param vm_pm_mapping: 虚拟机到物理机的映射
        :param current_mapping: 当前虚拟机到物理机的映射
        :param window_data: 当前时间窗口的数据
        :return: 总成本
        """
        # 计算各个成本
        cluster_risk = self.calculate_cluster_risk(vm_pm_mapping, T_override)
        power_consumption = self.calculate_power_consumption(vm_pm_mapping)
        migration_cost = self.calculate_migration_cost(current_mapping, vm_pm_mapping,
                                                       window_data) if override_migration_cost is None else float(
            override_migration_cost)
        resource_contention = self.calculate_resource_contention(vm_pm_mapping, window_data)

        # 检查约束条件
        active_pms = self.data_loader.get_active_physical_machines(vm_pm_mapping)
        if len(active_pms) > self.params[
            'max_servers']:  # or resource_contention > self.params['max_resource_competition']
            print(
                f"约束条件违反: 活跃物理机数量={len(active_pms)}/{self.params['max_servers']}, 资源争用={resource_contention:.2f}/{self.params['max_resource_competition']}")
            return float('inf')  # 违反约束条件，返回无穷大成本

        # 检查每台服务器的资源使用率是否超过100%
        server_cpu_capacity = float(self.params.get('server_cpu_capacity', 100.0))
        server_mem_capacity = float(self.params.get('server_mem_capacity', 100.0))

        for pm_id in active_pms:
            pm_vms = [vm_id for vm_id, pm in vm_pm_mapping.items() if pm == pm_id]
            total_cpu_usage = 0.0
            total_mem_usage = 0.0

            for vm_id in pm_vms:
                vm_data = window_data.get(vm_id, {})
                total_cpu_usage += float(vm_data.get('cpu_usage', 0.0))
                total_mem_usage += float(vm_data.get('memory_usage', 0.0))

            # 转换为相对于服务器容量的使用率
            cpu_usage_ratio = total_cpu_usage / server_cpu_capacity
            mem_usage_ratio = total_mem_usage / server_mem_capacity

            if cpu_usage_ratio > 100.0 or mem_usage_ratio > 100.0:
                print(
                    f"约束条件违反: 物理机 {pm_id} 资源超限 - CPU使用率: {cpu_usage_ratio:.2f}%, 内存使用率: {mem_usage_ratio:.2f}%")
                return float('inf')  # 违反约束条件，返回无穷大成本

        # 计算加权总成本
        total_cost = (
                self.params['alpha'] * cluster_risk +
                self.params['beta'] * power_consumption +
                self.params['gamma'] * migration_cost +
                self.params['delta'] * resource_contention
        )

        # 保存各项成本到属性中，便于外部访问
        self.last_cost_components = {
            'cluster_risk': cluster_risk,
            'power_consumption': power_consumption,
            'migration_cost': migration_cost,
            'resource_contention': resource_contention,
            'total_cost': total_cost
        }

        return total_cost

    def generate_new_mapping(self, vm_pm_mapping: Dict[int, int], window_data: Dict[int, Dict], method: str = 'random',
                             n_attempts: int = 10, future_window_data: Dict[int, Dict] = None,
                             pred_steps: int = None) -> Dict[int, int]:
        """
        生成新的虚拟机到物理机的映射
        :param vm_pm_mapping: 当前虚拟机到物理机的映射
        :param window_data: 当前时间窗口的数据
        :param method: 生成方法，可选 'random'（随机生成）或 'heuristic'（启发式生成）
        :param n_attempts: 尝试次数
        :return: 新的虚拟机到物理机的映射
        """
        # 检查是否有风险超过阈值的情况
        # cluster_risk = self.calculate_cluster_risk(vm_pm_mapping)
        # if cluster_risk < self.params['risk_window_threshold']:
        #     return vm_pm_mapping.copy()  # 如果风险较低，则不改变映射

        best_mapping = vm_pm_mapping.copy()
        # 评估基线（当前映射）在未来pred_steps后的cost（若未提供future数据则退化为当前窗口评估）
        eval_window = future_window_data if future_window_data is not None else window_data
        steps = pred_steps if pred_steps is not None else 0
        # 模拟T推进steps步（基于当前映射）
        T_sim_current = self._simulate_T_matrix(vm_pm_mapping, int(steps)) if steps and steps > 0 else self.T.copy()
        best_cost = self.calculate_cost(vm_pm_mapping, vm_pm_mapping, eval_window, T_override=T_sim_current)

        for _ in range(n_attempts):
            if method == 'random':
                cluster_risk = self.calculate_cluster_risk(vm_pm_mapping)
                if cluster_risk < self.params['risk_window_threshold']:
                    return vm_pm_mapping.copy()  # 如果风险较低，则不改变映射
                # 随机选择一些虚拟机进行迁移
                new_mapping = vm_pm_mapping.copy()

                # 随机选择最多为VM总数5%的虚拟机进行迁移（至少为1）
                max_migration_limit = max(1, int(self.data_loader.vm_count * 0.1))
                n_vms_to_migrate = random.randint(1, min(max_migration_limit, len(vm_pm_mapping)))
                vms_to_migrate = random.sample(list(vm_pm_mapping.keys()), n_vms_to_migrate)

                # 随机选择目标物理机
                active_pms = list(self.data_loader.get_active_physical_machines(vm_pm_mapping))
                all_pms = self.data_loader.pm_ids

                for vm_id in vms_to_migrate:
                    current_pm = vm_pm_mapping[vm_id]
                    possible_pms = [pm for pm in all_pms if pm != current_pm]
                    if possible_pms:
                        new_pm = random.choice(possible_pms)
                        new_mapping[vm_id] = new_pm

            elif method == 'heuristic':
                # 启发式方法：优先级为攻击者聚合 -> 减少物理机数量 -> 负载均衡
                new_mapping = vm_pm_mapping.copy()
                migration_count = 0  # 限制迁移数量
                min_migration_limit = max(1, int(self.data_loader.vm_count * 0.01))
                max_migration_limit = max(1, int(self.data_loader.vm_count * 0.05))
                max_migrations = random.randint(min_migration_limit, min(max_migration_limit, len(vm_pm_mapping)))

                # 第一优先级：攻击者聚合
                # 找出所有攻击者和正常用户
                attackers = [vm_id for vm_id in vm_pm_mapping.keys() if self.vm_is_attacker.get(vm_id, False)]
                normal_users = [vm_id for vm_id in vm_pm_mapping.keys() if not self.vm_is_attacker.get(vm_id, False)]

                cluster_risk = self.calculate_cluster_risk(vm_pm_mapping)
                if cluster_risk > self.params['risk_window_threshold']:
                    if attackers and migration_count < max_migrations:
                        # 统计攻击者当前分布
                        attacker_pm_distribution = {}
                        for attacker_id in attackers:
                            pm_id = vm_pm_mapping[attacker_id]
                            if pm_id not in attacker_pm_distribution:
                                attacker_pm_distribution[pm_id] = []
                            attacker_pm_distribution[pm_id].append(attacker_id)

                        # 按攻击者数量从多到少排序所有物理机，作为潜在目标
                        if len(attacker_pm_distribution) > 1:
                            sorted_pm_by_attacker_count = sorted(attacker_pm_distribution.items(),
                                                                 key=lambda x: len(x[1]), reverse=True)

                            # 计算每台物理机上攻击者的共居总时长，优先迁移共居时长最长的
                            pm_cohabitation_times = {}
                            for pm_id, attacker_list in attacker_pm_distribution.items():
                                # 计算该物理机上攻击者与正常用户的共居总时长
                                total_cohabitation_time = 0.0
                                for attacker_id in attacker_list:
                                    # 计算该攻击者与所有正常用户的共居时间总和
                                    for normal_id in normal_users:
                                        if vm_pm_mapping[normal_id] == pm_id:  # 如果正常用户也在这台物理机上
                                            total_cohabitation_time += self.T[attacker_id, normal_id]
                                pm_cohabitation_times[pm_id] = total_cohabitation_time

                            # 按共居总时长排序，优先迁移共居时长最长的物理机中的攻击者
                            sorted_pms_by_time = sorted(pm_cohabitation_times.items(), key=lambda x: x[1], reverse=True)

                            # 尝试每个目标物理机，从攻击者最集中的开始
                            migration_success = False
                            for target_pm_idx, (target_pm, _) in enumerate(sorted_pm_by_attacker_count):
                                if migration_success:
                                    break

                                # 创建临时映射来测试迁移效果
                                temp_mapping = new_mapping.copy()
                                temp_migration_count = migration_count

                                # 按优先级迁移攻击者到当前目标物理机
                                for pm_id, cohabitation_time in sorted_pms_by_time:
                                    if pm_id != target_pm and temp_migration_count < max_migrations:
                                        attacker_list = attacker_pm_distribution[pm_id]
                                        for attacker_id in attacker_list:
                                            if temp_migration_count < max_migrations:
                                                temp_mapping[attacker_id] = target_pm
                                                temp_migration_count += 1

                                # 检查资源争用是否超过限制
                                # temp_resource_contention = self.calculate_resource_contention(temp_mapping, window_data)
                                temp_resource_contention = 0.0

                                # if temp_resource_contention <= self.params['max_resource_competition']:
                                #     # 检查服务器资源使用率约束
                                if self._check_server_resource_constraints(temp_mapping, window_data):
                                    # 满足所有约束条件，应用迁移
                                    new_mapping = temp_mapping
                                    migration_count = temp_migration_count
                                    migration_success = True
                                    print(
                                        f"攻击者聚合：选择第{target_pm_idx + 1}集中的物理机{target_pm}作为目标，资源争用: {temp_resource_contention:.2f}")
                                else:
                                    print(
                                        f"攻击者聚合：第{target_pm_idx + 1}集中的物理机{target_pm}会导致服务器资源超限，尝试下一个目标")
                                # else:
                                #     print(
                                #         f"攻击者聚合：第{target_pm_idx + 1}集中的物理机{target_pm}会导致资源争用超限({temp_resource_contention:.2f} > {self.params['max_resource_competition']})，尝试下一个目标")

                            if not migration_success:
                                print("攻击者聚合：所有目标物理机都会导致资源争用超限，跳过攻击者聚合步骤")

                if migration_count == max_migrations:
                    temp_new_cost = self.calculate_cost(new_mapping, vm_pm_mapping, window_data)
                    if temp_new_cost > best_cost:
                        new_mapping = vm_pm_mapping.copy()
                        migration_count = 0

                # 第二优先级：减少物理机数量（正常用户聚合，轮转分配，避免超载）

                if migration_count < max_migrations:
                    active_pms = list(self.data_loader.get_active_physical_machines(new_mapping))

                    # 计算每台物理机上的正常用户列表
                    pm_normal_users = {}
                    for nid in normal_users:
                        pm_id = new_mapping[nid]
                        pm_normal_users.setdefault(pm_id, []).append(nid)

                    if len(pm_normal_users) > 1:
                        # 识别各PM是否包含攻击者
                        pm_has_attackers_map = {}
                        for pm_id in active_pms:
                            pm_has_attackers_map[pm_id] = any(
                                self.vm_is_attacker.get(vm_id, False)
                                for vm_id, vm_pm in new_mapping.items()
                                if vm_pm == pm_id
                            )

                        # 目标PM集合：无攻击者的PM，按正常用户数量从多到少排序
                        target_pms_sorted = [pm for pm, _ in sorted(
                            ((pm, len(pm_normal_users.get(pm, []))) for pm in active_pms if
                             not pm_has_attackers_map.get(pm, False)),
                            key=lambda x: x[1], reverse=True
                        )]

                        # 源PM集合：按正常用户数量从少到多（倾向于清空这些PM）
                        source_pm_sorted = [pm for pm, _ in sorted(
                            ((pm, len(pm_normal_users.get(pm, []))) for pm in active_pms),
                            key=lambda x: x[1]
                        )]

                        # 轮转起始索引：从“正常用户最多”的PM开始尝试
                        next_start_idx = 0

                        for src_pm in source_pm_sorted:
                            if migration_count >= max_migrations:
                                break
                            # 如果源PM本身有攻击者，则不作为被清空优先对象（避免与攻击者混合迁移逻辑冲突）
                            if pm_has_attackers_map.get(src_pm, False):
                                continue
                            src_normals = list(pm_normal_users.get(src_pm, []))
                            if not src_normals:
                                continue

                            for vm_id in src_normals:
                                if migration_count >= max_migrations:
                                    break
                                if not target_pms_sorted:
                                    break

                                # 按轮转顺序在目标PM中尝试放置
                                placed = False
                                num_targets = len(target_pms_sorted)
                                for j in range(num_targets):
                                    idx = (next_start_idx + j) % num_targets
                                    tgt_pm = target_pms_sorted[idx]
                                    if tgt_pm == src_pm:
                                        continue
                                    # 临时映射尝试该迁移
                                    tmp_mapping = new_mapping.copy()
                                    tmp_mapping[vm_id] = tgt_pm
                                    if self._check_server_resource_constraints(tmp_mapping, window_data):
                                        # 通过约束，接受迁移
                                        new_mapping[vm_id] = tgt_pm
                                        migration_count += 1
                                        placed = True
                                        # 下一个虚拟机从下一个目标PM开始尝试
                                        next_start_idx = (idx + 1) % num_targets
                                        break
                                # 如果无法放置，保留在原PM，继续下一个VM

                if migration_count == max_migrations:
                    temp_new_cost = self.calculate_cost(new_mapping, vm_pm_mapping, window_data)
                    if temp_new_cost > best_cost:
                        new_mapping = vm_pm_mapping.copy()
                        migration_count = 0

                # 第三优先级：负载均衡
                if migration_count < max_migrations:
                    # 计算当前各物理机的负载
                    active_pms = list(self.data_loader.get_active_physical_machines(new_mapping))
                    if len(active_pms) > 1:
                        server_cpu_capacity = float(self.params.get('server_cpu_capacity', 100.0))
                        server_mem_capacity = float(self.params.get('server_mem_capacity', 100.0))

                        # 计算每台物理机的负载
                        pm_loads = {}
                        for pm_id in active_pms:
                            cpu_load = 0.0
                            mem_load = 0.0
                            for vm_id, vm_pm in new_mapping.items():
                                if vm_pm == pm_id:
                                    vm_data = window_data.get(vm_id, {})
                                    cpu_load += float(vm_data.get('cpu_usage', 0.0)) / server_cpu_capacity
                                    mem_load += float(vm_data.get('memory_usage', 0.0)) / server_mem_capacity
                            pm_loads[pm_id] = (cpu_load, mem_load)

                        # 找到负载最高和最低的物理机
                        pm_total_loads = {pm: cpu + mem for pm, (cpu, mem) in pm_loads.items()}
                        highest_load_pm = max(pm_total_loads.items(), key=lambda x: x[1])[0]
                        lowest_load_pm = min(pm_total_loads.items(), key=lambda x: x[1])[0]

                        # 如果负载差异显著，尝试平衡
                        load_diff = pm_total_loads[highest_load_pm] - pm_total_loads[lowest_load_pm]
                        if load_diff > 0.5:  # 负载差异阈值
                            # 找到高负载物理机上的正常用户（避免迁移攻击者破坏聚合效果）
                            high_load_normal_users = [
                                vm_id for vm_id, vm_pm in new_mapping.items()
                                if vm_pm == highest_load_pm and not self.vm_is_attacker.get(vm_id, False)
                            ]

                            # 按负载大小排序，迁移负载较小的虚拟机
                            if high_load_normal_users:
                                vm_loads = []
                                for vm_id in high_load_normal_users:
                                    vm_data = window_data.get(vm_id, {})
                                    total_load = (float(vm_data.get('cpu_usage', 0.0)) / server_cpu_capacity +
                                                  float(vm_data.get('memory_usage', 0.0)) / server_mem_capacity)
                                    vm_loads.append((vm_id, total_load))

                                # 按负载从小到大排序
                                vm_loads.sort(key=lambda x: x[1])

                                # 迁移负载较小的虚拟机
                                for vm_id, _ in vm_loads:
                                    if migration_count < max_migrations:
                                        new_mapping[vm_id] = lowest_load_pm
                                        migration_count += 1

            # 计算新映射在未来steps后的成本，迁移成本取“当前时刻的迁移成本”
            # 1) 基于当前窗口数据计算一次迁移成本
            migration_cost_now = self.calculate_migration_cost(vm_pm_mapping, new_mapping, window_data)
            # 2) 模拟T在新映射下前推steps
            T_sim_new = self._simulate_T_matrix(new_mapping, int(steps)) if steps and steps > 0 else self.T.copy()
            # 3) 用未来窗口数据与模拟T评估新映射成本（迁移成本覆盖为当前迁移成本）
            new_cost = self.calculate_cost(new_mapping, vm_pm_mapping, eval_window, T_override=T_sim_new,
                                           override_migration_cost=migration_cost_now)

            # 如果新映射的成本更低，则更新最佳映射
            if new_cost < best_cost:
                best_mapping = new_mapping.copy()
                best_cost = new_cost

        return best_mapping

    def _check_server_resource_constraints(self, vm_pm_mapping: Dict[int, int], window_data: Dict[int, Dict]) -> bool:
        """
        检查服务器资源使用率约束：每台服务器的CPU或内存使用率不能超过40%
        :param vm_pm_mapping: 虚拟机到物理机的映射
        :param window_data: 当前时间窗口的数据
        :return: True表示满足约束，False表示违反约束
        """
        active_pms = self.data_loader.get_active_physical_machines(vm_pm_mapping)
        server_cpu_capacity = float(self.params.get('server_cpu_capacity', 100.0))
        server_mem_capacity = float(self.params.get('server_mem_capacity', 100.0))

        for pm_id in active_pms:
            pm_vms = [vm_id for vm_id, pm in vm_pm_mapping.items() if pm == pm_id]
            total_cpu_usage = 0.0
            total_mem_usage = 0.0

            for vm_id in pm_vms:
                vm_data = window_data.get(vm_id, {})
                total_cpu_usage += float(vm_data.get('cpu_usage', 0.0))
                total_mem_usage += float(vm_data.get('memory_usage', 0.0))

            # 转换为相对于服务器容量的使用率
            cpu_usage_ratio = total_cpu_usage / server_cpu_capacity
            mem_usage_ratio = total_mem_usage / server_mem_capacity

            if cpu_usage_ratio > 0.6 or mem_usage_ratio > 0.8:
                return False  # 违反约束条件

        return True  # 满足所有约束条件

    def optimize_vm_placement(self, current_window: int) -> Dict[int, int]:
        """
        优化虚拟机放置
        :param current_window: 当前时间窗口
        :return: 优化后的虚拟机到物理机的映射
        """
        # 获取当前窗口的数据
        window_data = self.data_loader.get_time_window_data(current_window)
        # 生成未来预测数据（用于未来步的评估）
        predicted_data = {}
        try:
            predicted_data = self.prediction_models.predict_future_data(current_window)
        except Exception as _:
            predicted_data = {}

<<<<<<< HEAD
=======
        # 清空缓存
        self._clear_cache()

>>>>>>> d13d9229
        # 更新攻击者状态
        self.update_attacker_status(current_window)

        # 当前虚拟机到物理机的映射
        current_mapping = self.data_loader.vm_pm_mapping.copy()

        # 计算“当前方案在未来steps后的成本”：
        pred_steps = getattr(self.prediction_models, 'prediction_steps', 3)
        # 合成未来窗口数据：以当前窗口为第0步，再拼接预测步（每VM是列表，取最后一步作为评估数据）
        eval_window_future = {}
        for vm_id, data in window_data.items():
            eval_window_future[vm_id] = data
        # 取预测序列的最后一步作为未来步的评估窗口数据（近似将3步后的资源使用作为评估）
        for vm_id in self.data_loader.vm_pm_mapping.keys():
            base_vm_id = vm_id
            if hasattr(self.data_loader, 'vm_alias') and vm_id in self.data_loader.vm_alias:
                base_vm_id = self.data_loader.vm_alias[vm_id]
            seq = predicted_data.get(base_vm_id)
            if seq:
                eval_window_future[vm_id] = seq[-1]

        # 模拟当前映射下 T 在 pred_steps 后的矩阵
        T_sim_current = self._simulate_T_matrix(current_mapping, int(pred_steps))

        # “当前cost”定义为：在保持当前映射不变的情况下，使用3步后的预测窗口数据与模拟后的T计算
        current_cost = self.calculate_cost(current_mapping, current_mapping, eval_window_future,
                                           T_override=T_sim_current)

        # 输出详细的成本信息
        if current_cost != float('inf'):
            print(f"时间窗口 {current_window} 当前成本详情:")
            print(
                f"  - 综合共居风险: {self.last_cost_components['cluster_risk']:.2f} × {self.params['alpha']} = {self.params['alpha'] * self.last_cost_components['cluster_risk']:.2f}")
            print(
                f"  - 功耗: {self.last_cost_components['power_consumption']:.2f} × {self.params['beta']} = {self.params['beta'] * self.last_cost_components['power_consumption']:.2f}")
            print(
                f"  - 迁移成本: {self.last_cost_components['migration_cost']:.2f} × {self.params['gamma']} = {self.params['gamma'] * self.last_cost_components['migration_cost']:.2f}")
            print(
                f"  - 负载不平衡度: {self.last_cost_components['resource_contention']:.2f} × {self.params['delta']} = {self.params['delta'] * self.last_cost_components['resource_contention']:.2f}")
            print(f"  - 总成本: {current_cost:.2f}")
        else:
            print(f"时间窗口 {current_window} 的当前成本: {current_cost}")

        # 尝试优化放置
        methods = ['random', 'heuristic']
        #sandpiper//metis(不放威胁感知)
        # methods = ['random']
        best_mapping = current_mapping
        best_cost = current_cost

        for method in methods:
            # 生成新的映射
            # if method == 'random':
            #     attempts = 20
            # elif method == 'heuristic':
            #     attempts = 1
            new_mapping = self.generate_new_mapping(current_mapping, window_data, method=method, n_attempts=20,
                                                    future_window_data=eval_window_future, pred_steps=pred_steps)

            # “新方案cost”已在 generate_new_mapping 内部基于未来步数据和模拟T计算，
            # 但这里为了与当前方案同口径，重复计算一次并覆盖迁移成本为当前时刻的迁移成本。
            migration_cost_now = self.calculate_migration_cost(current_mapping, new_mapping, window_data)
<<<<<<< HEAD
            T_sim_new = self.T.copy()
            for _ in range(int(pred_steps)):
                pm_to_vms = {}
                for vm_id, pm_id in new_mapping.items():
                    pm_to_vms.setdefault(pm_id, []).append(vm_id)
                for vm_list in pm_to_vms.values():
                    for attacker_vm in vm_list:
                        if self.vm_is_attacker.get(attacker_vm, False):
                            for normal_vm in vm_list:
                                if attacker_vm != normal_vm and not self.vm_is_attacker.get(normal_vm, False):
                                    T_sim_new[attacker_vm, normal_vm] += 1
=======
            T_sim_new = self._simulate_T_matrix(new_mapping, int(pred_steps))
>>>>>>> d13d9229
            new_cost = self.calculate_cost(new_mapping, current_mapping, eval_window_future, T_override=T_sim_new,
                                           override_migration_cost=migration_cost_now)

            # 如果新的成本更低，更新最佳映射
            if new_cost < best_cost:
                best_mapping = new_mapping
                best_cost = new_cost

        # 保存优化后的成本，以便外部使用
        self.last_optimization_cost = best_cost

        # 如果有更优的映射，应用它
        if best_mapping != current_mapping and best_cost < current_cost:
            # 获取需要迁移的虚拟机
            migrated_vms = self.get_migrated_vms(current_mapping, best_mapping)

            if migrated_vms:
                print(f"时间窗口 {current_window} 执行迁移: {migrated_vms}")

                # 输出详细的迁移信息
                print("迁移详情:")
                for vm_id in migrated_vms:
                    source_pm = current_mapping[vm_id]
                    target_pm = best_mapping[vm_id]
                    print(f"  - 虚拟机 {vm_id} 从物理机 {source_pm} 迁移到物理机 {target_pm}")

                print(f"迁移前成本: {current_cost:.2f}, 迁移后成本: {best_cost:.2f}")

                if best_cost != float('inf'):
                    print(f"优化后成本详情:")
                    print(
                        f"  - 综合共居风险: {self.last_cost_components['cluster_risk']:.2f} × {self.params['alpha']} = {self.params['alpha'] * self.last_cost_components['cluster_risk']:.2f}")
                    print(
                        f"  - 功耗: {self.last_cost_components['power_consumption']:.2f} × {self.params['beta']} = {self.params['beta'] * self.last_cost_components['power_consumption']:.2f}")
                    print(
                        f"  - 迁移成本: {self.last_cost_components['migration_cost']:.2f} × {self.params['gamma']} = {self.params['gamma'] * self.last_cost_components['migration_cost']:.2f}")
                    print(
                        f"  - 资源争用: {self.last_cost_components['resource_contention']:.2f} × {self.params['delta']} = {self.params['delta'] * self.last_cost_components['resource_contention']:.2f}")

                # 重置迁移虚拟机的风险共居时间
                self.reset_risk_time_for_migrated_vms(migrated_vms)

                # 更新虚拟机到物理机的映射
                self.data_loader.vm_pm_mapping = best_mapping

                # 记录实际执行的迁移
                self.migrations_executed = migrated_vms
            else:
                self.migrations_executed = []
                print(f"时间窗口 {current_window} 无需迁移")
        else:
            self.migrations_executed = []
            print(f"时间窗口 {current_window} 无需迁移")

        # 更新风险共居时间矩阵
        self.update_risk_cohabitation_time()

        # 清理内存
        gc.collect()

<<<<<<< HEAD
        return self.data_loader.vm_pm_mapping
=======
        return self.data_loader.vm_pm_mapping 
>>>>>>> d13d9229
<|MERGE_RESOLUTION|>--- conflicted
+++ resolved
@@ -23,27 +23,16 @@
             'delta': 0.2,  # 资源争用权重
             'nu': 10.0,  # 迁移成本基础参数
             'mu': 0.01,  # 迁移成本内存系数
-<<<<<<< HEAD
-            'w_cpu': 0.4,  # CPU争用权重
-            'w_mem': 0.6,  # 内存争用权重
-            'single_server_load': 20.0,  # 单台服务器功耗参数
-=======
             'w_cpu': 10,  # CPU争用权重
             'w_mem': 15,  # 内存争用权重
             'single_server_load': 10.0,  # 单台服务器功耗参数
->>>>>>> d13d9229
             'max_servers': 20,  # 最大服务器数量，修改为物理机实际数量
             'max_resource_competition': 5.0,  # 最大资源争用值，提高限制
             'risk_threshold': 0.5,  # 风险评级阈值，超过该值判定为攻击者
             'risk_window_threshold': 0.2,  # 风险共居时间矩阵阈值
             'attacker_clear_window': 25,  # 攻击者标记清除时间窗数量
-<<<<<<< HEAD
-            'server_cpu_capacity': 600,  # 服务器CPU容量（相对于虚拟机1%的倍数）
-            'server_mem_capacity': 1600,  # 服务器内存容量（相对于虚拟机1%的倍数）
-=======
             'server_cpu_capacity': 300,  # 服务器CPU容量（相对于虚拟机1%的倍数）
             'server_mem_capacity': 800,  # 服务器内存容量（相对于虚拟机1%的倍数）
->>>>>>> d13d9229
             'risk_ref_vm_count': 100,  # 风险归一化的基准VM数量
         }
 
@@ -507,7 +496,7 @@
                 new_mapping = vm_pm_mapping.copy()
 
                 # 随机选择最多为VM总数5%的虚拟机进行迁移（至少为1）
-                max_migration_limit = max(1, int(self.data_loader.vm_count * 0.1))
+                max_migration_limit = max(1, int(self.data_loader.vm_count * 0.05))
                 n_vms_to_migrate = random.randint(1, min(max_migration_limit, len(vm_pm_mapping)))
                 vms_to_migrate = random.sample(list(vm_pm_mapping.keys()), n_vms_to_migrate)
 
@@ -807,12 +796,9 @@
         except Exception as _:
             predicted_data = {}
 
-<<<<<<< HEAD
-=======
         # 清空缓存
         self._clear_cache()
 
->>>>>>> d13d9229
         # 更新攻击者状态
         self.update_attacker_status(current_window)
 
@@ -858,8 +844,6 @@
 
         # 尝试优化放置
         methods = ['random', 'heuristic']
-        #sandpiper//metis(不放威胁感知)
-        # methods = ['random']
         best_mapping = current_mapping
         best_cost = current_cost
 
@@ -875,21 +859,7 @@
             # “新方案cost”已在 generate_new_mapping 内部基于未来步数据和模拟T计算，
             # 但这里为了与当前方案同口径，重复计算一次并覆盖迁移成本为当前时刻的迁移成本。
             migration_cost_now = self.calculate_migration_cost(current_mapping, new_mapping, window_data)
-<<<<<<< HEAD
-            T_sim_new = self.T.copy()
-            for _ in range(int(pred_steps)):
-                pm_to_vms = {}
-                for vm_id, pm_id in new_mapping.items():
-                    pm_to_vms.setdefault(pm_id, []).append(vm_id)
-                for vm_list in pm_to_vms.values():
-                    for attacker_vm in vm_list:
-                        if self.vm_is_attacker.get(attacker_vm, False):
-                            for normal_vm in vm_list:
-                                if attacker_vm != normal_vm and not self.vm_is_attacker.get(normal_vm, False):
-                                    T_sim_new[attacker_vm, normal_vm] += 1
-=======
             T_sim_new = self._simulate_T_matrix(new_mapping, int(pred_steps))
->>>>>>> d13d9229
             new_cost = self.calculate_cost(new_mapping, current_mapping, eval_window_future, T_override=T_sim_new,
                                            override_migration_cost=migration_cost_now)
 
@@ -950,8 +920,4 @@
         # 清理内存
         gc.collect()
 
-<<<<<<< HEAD
-        return self.data_loader.vm_pm_mapping
-=======
-        return self.data_loader.vm_pm_mapping 
->>>>>>> d13d9229
+        return self.data_loader.vm_pm_mapping 